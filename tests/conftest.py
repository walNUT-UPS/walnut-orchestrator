--- conflicted
+++ resolved
@@ -1,6 +1,16 @@
 import pytest
 import pytest_asyncio
 from unittest.mock import AsyncMock, MagicMock, patch
+import os
+import tempfile
+from pathlib import Path
+from httpx import AsyncClient
+from walnut.app import app
+from walnut.database.connection import init_database, close_database
+from alembic.config import Config
+from alembic import command
+
+
 
 @pytest_asyncio.fixture
 async def mock_db_session():
@@ -49,7 +59,6 @@
 def cli_runner():
     return CliRunner()
 
-<<<<<<< HEAD
 @pytest.fixture
 async def async_client():
     async with httpx.AsyncClient(app=app, base_url="http://test") as client:
@@ -57,17 +66,8 @@
 
 def get_current_admin_user_override():
     return {"username": "testadmin", "roles": ["admin"]}
-=======
 
-import os
-import tempfile
-from pathlib import Path
-import pytest_asyncio
-from httpx import AsyncClient
-from walnut.app import app
-from walnut.database.connection import init_database, close_database
-from alembic.config import Config
-from alembic import command
+
 
 @pytest_asyncio.fixture(scope="function")
 async def test_db():
@@ -105,4 +105,3 @@
         yield client
 
     await close_database()
->>>>>>> 4bff484f
