--- conflicted
+++ resolved
@@ -14,6 +14,7 @@
 from sqlalchemy import pool
 from sqlalchemy.engine import Connection
 from sqlalchemy.ext.asyncio import async_engine_from_config
+from walnut.database.engine import create_database_engine
 
 from alembic import context
 
@@ -119,9 +120,6 @@
         context.run_migrations()
 
 
-<<<<<<< HEAD
-=======
-from walnut.database.engine import create_database_engine
 
 async def run_async_migrations() -> None:
     """
@@ -141,7 +139,6 @@
         raise
 
 
->>>>>>> 4bff484f
 def run_migrations_online() -> None:
     """
     Run migrations in 'online' mode.
